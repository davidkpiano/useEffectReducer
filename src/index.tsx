import { useReducer, useEffect, useCallback } from 'react';

export type EffectFunction<TState, TEvent> = (
  state: TState,
  effect: EffectObject<TState, TEvent>,
  dispatch: React.Dispatch<TEvent>
) => void;

export interface EffectObject<TState, TEvent> {
  [key: string]: any;
  type: string;
  exec?: EffectFunction<TState, TEvent>;
}

export type Effect<
  TState,
  TEvent,
  TEffect extends EffectObject<TState, TEvent>
> = TEffect | EffectFunction<TState, TEvent>;

type StateEffectTuple<
  TState,
  TEvent,
  TEffect extends EffectObject<TState, TEvent>
> = [TState, Effect<TState, TEvent, TEffect>[] | undefined] | [TState];

type AggregatedEffectsState<
  TState,
  TEvent,
  TEffect extends EffectObject<TState, TEvent>
> = [TState, StateEffectTuple<TState, TEvent, TEffect>[]];

export interface EventObject {
  type: string;
  [key: string]: any;
}

export type EffectReducer<
  TState,
  TEvent extends EventObject,
  TEffect extends EffectObject<TState, TEvent> = EffectObject<TState, TEvent>
> = (
  state: TState,
  event: TEvent,
  exec: (effect: TEffect | EffectFunction<TState, TEvent>) => void
) => TState;

const flushEffectsSymbol = Symbol();

// 🚽
interface FlushEvent {
  type: typeof flushEffectsSymbol;
  count: number;
}

export function toEffect<TState, TEvent>(
  exec: EffectFunction<TState, TEvent>
): Effect<TState, TEvent, any> {
  return {
    type: exec.name,
    exec,
  };
}

interface EffectsMap<TState, TEvent> {
  [key: string]: EffectFunction<TState, TEvent>;
}

const toEventObject = <TEvent extends EventObject>(
  event: TEvent['type'] | TEvent
): TEvent => {
  if (typeof event === 'string') {
    return { type: event } as TEvent;
  }

  return event;
};

export function useEffectReducer<
  TState,
  TEvent extends EventObject,
  TEffect extends EffectObject<TState, TEvent> = EffectObject<TState, TEvent>
>(
  effectReducer: EffectReducer<TState, TEvent, TEffect>,
  initialState: TState,
<<<<<<< HEAD
  effectsMap?: EffectsMap<TState>
): [TState, React.Dispatch<TEvent | TEvent['type']>] {
=======
  effectsMap?: EffectsMap<TState, TEvent>
): [TState, React.Dispatch<TEvent>] {
>>>>>>> bada8d65
  const wrappedReducer = (
    [state, effects]: AggregatedEffectsState<TState, TEvent, TEffect>,
    event: TEvent | FlushEvent
  ): AggregatedEffectsState<TState, TEvent, TEffect> => {
    const nextEffects: Array<Effect<TState, TEvent, TEffect>> = [];

    if (event.type === flushEffectsSymbol) {
      // Record that effects have already been executed
      return [state, effects.slice(event.count)];
    }

    const nextState = effectReducer(state, event, effect => {
      nextEffects.push(effect);
    });

    return [
      nextState,
      nextEffects.length ? [...effects, [nextState, nextEffects]] : effects,
    ];
  };

  const [[state, stateEffectTuples], dispatch] = useReducer(wrappedReducer, [
    initialState,
    [],
  ]);

  const wrappedDispatch = useCallback((event: TEvent | TEvent['type']) => {
    dispatch(toEventObject(event));
  }, []);

  useEffect(() => {
    if (stateEffectTuples.length) {
      stateEffectTuples.forEach(([stateForEffect, effects]) => {
        effects?.forEach(effect => {
          let effectImplementation: EffectFunction<TState, TEvent> | undefined;
          if (typeof effect === 'object' && 'type' in effect) {
            if (effectsMap && effectsMap[effect.type]) {
              effectImplementation = effectsMap[effect.type] || effect.exec;
            } else {
              effectImplementation = effect.exec;
            }
          } else if (typeof effect === 'function') {
            effectImplementation = effect;
          }

          if (effectImplementation) {
            effectImplementation(
              stateForEffect,
              typeof effect === 'object' ? effect : { type: effect.name },
              dispatch
            );
          }
        });
      });

      dispatch({ type: flushEffectsSymbol, count: stateEffectTuples.length });
    }
  }, [stateEffectTuples]);

  return [state, wrappedDispatch];
}<|MERGE_RESOLUTION|>--- conflicted
+++ resolved
@@ -83,13 +83,8 @@
 >(
   effectReducer: EffectReducer<TState, TEvent, TEffect>,
   initialState: TState,
-<<<<<<< HEAD
-  effectsMap?: EffectsMap<TState>
+  effectsMap?: EffectsMap<TState, TEvent>
 ): [TState, React.Dispatch<TEvent | TEvent['type']>] {
-=======
-  effectsMap?: EffectsMap<TState, TEvent>
-): [TState, React.Dispatch<TEvent>] {
->>>>>>> bada8d65
   const wrappedReducer = (
     [state, effects]: AggregatedEffectsState<TState, TEvent, TEffect>,
     event: TEvent | FlushEvent
