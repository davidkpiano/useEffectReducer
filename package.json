{
  "name": "use-effect-reducer",
<<<<<<< HEAD
  "version": "0.3.0",
=======
  "version": "0.3.1",
>>>>>>> 44edbab4
  "license": "MIT",
  "main": "dist/index.js",
  "typings": "dist/index.d.ts",
  "files": [
    "dist",
    "src"
  ],
  "engines": {
    "node": ">=10"
  },
  "scripts": {
    "start": "tsdx watch",
    "build": "tsdx build",
    "test": "tsdx test --passWithNoTests",
    "lint": "tsdx lint",
    "prepare": "tsdx build"
  },
  "keywords": [
    "react",
    "hook",
    "reducer",
    "useReducer",
    "useEffect",
    "effect",
    "sideeffect",
    "side-effect",
    "typescript"
  ],
  "repository": {
    "type": "git",
    "url": "https://github.com/davidkpiano/useEffectReducer"
  },
  "peerDependencies": {
    "react": ">=16"
  },
  "husky": {
    "hooks": {
      "pre-commit": "tsdx lint"
    }
  },
  "prettier": {
    "printWidth": 80,
    "semi": true,
    "singleQuote": true,
    "trailingComma": "es5"
  },
  "author": "David Khourshid",
  "module": "dist/useEffectReducer.esm.js",
  "devDependencies": {
    "@testing-library/react": "^10.0.2",
    "@types/jest": "^25.2.1",
    "@types/react": "^16.9.32",
    "@types/react-dom": "^16.9.6",
    "husky": "^4.2.3",
    "react": "^16.13.1",
    "react-dom": "^16.13.1",
    "tsdx": "^0.13.1",
    "tslib": "^1.11.1",
    "typescript": "^3.8.3"
  },
  "dependencies": {}
}<|MERGE_RESOLUTION|>--- conflicted
+++ resolved
@@ -1,10 +1,6 @@
 {
   "name": "use-effect-reducer",
-<<<<<<< HEAD
-  "version": "0.3.0",
-=======
   "version": "0.3.1",
->>>>>>> 44edbab4
   "license": "MIT",
   "main": "dist/index.js",
   "typings": "dist/index.d.ts",
