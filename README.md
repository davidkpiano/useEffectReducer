--- conflicted
+++ resolved
@@ -10,7 +10,6 @@
 
 <!-- START doctoc generated TOC please keep comment here to allow auto update -->
 <!-- DON'T EDIT THIS SECTION, INSTEAD RE-RUN doctoc TO UPDATE -->
-
 
 - [Installation](#installation)
 - [Quick Start](#quick-start)
@@ -163,7 +162,6 @@
 };
 ```
 
-<<<<<<< HEAD
 ## String Events
 
 The events handled by the effect reducers are intended to be event objects with a `type` property; e.g., `{ type: 'FETCH', other: 'data' }`. For events without payload, you can dispatch the event type alone, which will be converted to an event object inside the effect reducer:
@@ -173,7 +171,7 @@
 // and is the same as `dispatch({ type: 'INC' })`
 dispatch('INC');
 ```
-=======
+
 ## Effect Implementations
 
 An effect implementation is a function that takes 3 arguments:
@@ -181,7 +179,6 @@
 1. The `state` at the time the effect was executed with `exec(effect)`
 2. The `event` object that triggered the effect
 3. The effect reducer's `dispatch` function to dispatch events back to it. This enables dispatching within effects in the `effectMap` if it is written outside of the scope of your component. If your effects require access to variables and functions in the scope of your component, write your `effectMap` there.
->>>>>>> bada8d65
 
 ## API
 
